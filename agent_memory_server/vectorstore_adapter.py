"""
This module provides an abstraction layer between the agent memory server
and LangChain VectorStore implementations, allowing for pluggable backends.
"""

import logging
from abc import ABC, abstractmethod
from collections.abc import Callable
from datetime import UTC, datetime
from typing import Any, TypeVar

from langchain_core.documents import Document
from langchain_core.embeddings import Embeddings
from langchain_core.vectorstores import VectorStore
from langchain_redis.vectorstores import RedisVectorStore

from agent_memory_server.filters import (
    CreatedAt,
    DiscreteMemoryExtracted,
    Entities,
    EventDate,
    Id,
    LastAccessed,
    MemoryHash,
    MemoryType,
    Namespace,
    SessionId,
    Topics,
    UserId,
)
from agent_memory_server.models import (
    MemoryRecord,
    MemoryRecordResult,
    MemoryRecordResults,
)


logger = logging.getLogger(__name__)

# Type variable for VectorStore implementations
VectorStoreType = TypeVar("VectorStoreType", bound=VectorStore)


class MemoryRedisVectorStore(RedisVectorStore):
    def _select_relevance_score_fn(self) -> Callable[[float], float]:
        """Select the relevance score function based on the distance."""

        def relevance_score_fn(distance: float) -> float:
            # Ensure score is between 0 and 1
            score = (2 - distance) / 2
            return max(min(score, 1.0), 0.0)

        return relevance_score_fn


class LangChainFilterProcessor:
    """Utility class for processing and converting filter objects to LangChain backend formats."""

    def __init__(self, vectorstore: VectorStore):
        self.vectorstore = vectorstore

    @staticmethod
    def process_tag_filter(
        tag_filter, field_name: str, filter_dict: dict[str, Any]
    ) -> None:
        """Process a tag/string filter and add it to filter_dict if valid."""
        if not tag_filter:
            return

        if tag_filter.eq:
            filter_dict[field_name] = {"$eq": tag_filter.eq}
        elif tag_filter.ne:
            filter_dict[field_name] = {"$ne": tag_filter.ne}
        elif tag_filter.any:
            filter_dict[field_name] = {"$in": tag_filter.any}

    def process_datetime_filter(
        self, dt_filter, field_name: str, filter_dict: dict[str, Any]
    ) -> None:
        """Process a datetime filter and add it to filter_dict if valid."""
        if not dt_filter:
            return

        dt_filter_dict = {}

        if dt_filter.eq:
            dt_filter_dict["$eq"] = self._format_datetime(dt_filter.eq)
        elif dt_filter.ne:
            dt_filter_dict["$ne"] = self._format_datetime(dt_filter.ne)
        elif dt_filter.gt:
            dt_filter_dict["$gt"] = self._format_datetime(dt_filter.gt)
        elif dt_filter.gte:
            dt_filter_dict["$gte"] = self._format_datetime(dt_filter.gte)
        elif dt_filter.lt:
            dt_filter_dict["$lt"] = self._format_datetime(dt_filter.lt)
        elif dt_filter.lte:
            dt_filter_dict["$lte"] = self._format_datetime(dt_filter.lte)
        elif dt_filter.between:
            dt_filter_dict["$between"] = [
                self._format_datetime(dt) for dt in dt_filter.between
            ]

        if dt_filter_dict:
            filter_dict[field_name] = dt_filter_dict

    def _format_datetime(self, dt: datetime) -> str | float:
        """Format datetime for the specific backend."""
        vectorstore_type = str(type(self.vectorstore)).lower()

        # Pinecone requires Unix timestamps for datetime comparisons
        if "pinecone" in vectorstore_type:
            return dt.timestamp()
        # Most other backends use ISO strings
        return dt.isoformat()

    def convert_filters_to_backend_format(
        self,
        session_id: SessionId | None = None,
        user_id: UserId | None = None,
        namespace: Namespace | None = None,
        topics: Topics | None = None,
        entities: Entities | None = None,
        memory_type: MemoryType | None = None,
        created_at: CreatedAt | None = None,
        last_accessed: LastAccessed | None = None,
        event_date: EventDate | None = None,
        memory_hash: MemoryHash | None = None,
        id: Id | None = None,
        discrete_memory_extracted: DiscreteMemoryExtracted | None = None,
    ) -> dict[str, Any] | None:
        """Convert filter objects to backend format for LangChain vectorstores."""
        filter_dict: dict[str, Any] = {}

        # TODO: Seems like we could take *args filters and decide what to do based on type.
        # Apply tag/string filters using the helper function
        self.process_tag_filter(session_id, "session_id", filter_dict)
        self.process_tag_filter(user_id, "user_id", filter_dict)
        self.process_tag_filter(namespace, "namespace", filter_dict)
        self.process_tag_filter(memory_type, "memory_type", filter_dict)
        self.process_tag_filter(topics, "topics", filter_dict)
        self.process_tag_filter(entities, "entities", filter_dict)
        self.process_tag_filter(memory_hash, "memory_hash", filter_dict)
        self.process_tag_filter(id, "id_", filter_dict)
        self.process_tag_filter(
            discrete_memory_extracted, "discrete_memory_extracted", filter_dict
        )

        # Apply datetime filters using the helper function (uses instance method for backend-specific formatting)
        self.process_datetime_filter(created_at, "created_at", filter_dict)
        self.process_datetime_filter(last_accessed, "last_accessed", filter_dict)
        self.process_datetime_filter(event_date, "event_date", filter_dict)

        return filter_dict if filter_dict else None


class VectorStoreAdapter(ABC):
    """Abstract base class for VectorStore adapters."""

    def __init__(self, vectorstore: VectorStore, embeddings: Embeddings):
        self.vectorstore = vectorstore
        self.embeddings = embeddings

    @abstractmethod
    async def add_memories(self, memories: list[MemoryRecord]) -> list[str]:
        """Add memory records to the vector store.

        Args:
            memories: List of MemoryRecord objects to add

        Returns:
            List of document IDs that were added
        """
        pass

    @abstractmethod
    async def search_memories(
        self,
        query: str,
        session_id: SessionId | None = None,
        user_id: UserId | None = None,
        namespace: Namespace | None = None,
        created_at: CreatedAt | None = None,
        last_accessed: LastAccessed | None = None,
        topics: Topics | None = None,
        entities: Entities | None = None,
        memory_type: MemoryType | None = None,
        event_date: EventDate | None = None,
        memory_hash: MemoryHash | None = None,
        id: Id | None = None,
        discrete_memory_extracted: DiscreteMemoryExtracted | None = None,
        distance_threshold: float | None = None,
        limit: int = 10,
        offset: int = 0,
    ) -> MemoryRecordResults:
        """Search memories in the vector store.

        Args:
            query: Text query for semantic search
            session_id: Optional session ID filter
            user_id: Optional user ID filter
            namespace: Optional namespace filter
            created_at: Optional created at filter
            last_accessed: Optional last accessed filter
            topics: Optional topics filter
            entities: Optional entities filter
            memory_type: Optional memory type filter
            event_date: Optional event date filter
            memory_hash: Optional memory hash filter
            distance_threshold: Optional similarity threshold
            limit: Maximum number of results
            offset: Offset for pagination

        Returns:
            MemoryRecordResults containing matching memories
        """
        pass

    @abstractmethod
    async def delete_memories(self, memory_ids: list[str]) -> int:
        """Delete memories by their IDs.

        Args:
            memory_ids: List of memory IDs to delete

        Returns:
            Number of memories deleted
        """
        pass

    @abstractmethod
    async def update_memories(self, memories: list[MemoryRecord]) -> int:
        """Update memory records in the vector store.

        Args:
            memories: List of MemoryRecord objects to update

        Returns:
            Number of memories updated
        """
        pass

    @abstractmethod
    async def count_memories(
        self,
        namespace: str | None = None,
        user_id: str | None = None,
        session_id: str | None = None,
    ) -> int:
        """Count memories matching the given filters.

        Args:
            namespace: Optional namespace filter
            user_id: Optional user ID filter
            session_id: Optional session ID filter

        Returns:
            Number of matching memories
        """
        pass

    def memory_to_document(self, memory: MemoryRecord) -> Document:
        """Convert a MemoryRecord to a LangChain Document.

        Args:
            memory: MemoryRecord to convert

        Returns:
            LangChain Document with metadata
        """
        # Use ISO strings for datetime fields (standard format for most backends)
        created_at_val = memory.created_at.isoformat() if memory.created_at else None
        last_accessed_val = (
            memory.last_accessed.isoformat() if memory.last_accessed else None
        )
        updated_at_val = memory.updated_at.isoformat() if memory.updated_at else None
        persisted_at_val = (
            memory.persisted_at.isoformat() if memory.persisted_at else None
        )
        event_date_val = memory.event_date.isoformat() if memory.event_date else None

        metadata = {
            "id_": memory.id,
            "session_id": memory.session_id,
            "user_id": memory.user_id,
            "namespace": memory.namespace,
            "created_at": created_at_val,
            "last_accessed": last_accessed_val,
            "updated_at": updated_at_val,
            "topics": memory.topics,
            "entities": memory.entities,
            "memory_hash": memory.memory_hash,
            "discrete_memory_extracted": memory.discrete_memory_extracted,
            "memory_type": memory.memory_type.value,
            "id": memory.id,
            "persisted_at": persisted_at_val,
            "extracted_from": memory.extracted_from,
            "event_date": event_date_val,
        }

        # Remove None values to keep metadata clean
        metadata = {k: v for k, v in metadata.items() if v is not None}

        return Document(
            page_content=memory.text,
            metadata=metadata,
        )

    def document_to_memory(
        self, doc: Document, score: float = 0.0
    ) -> MemoryRecordResult:
        """Convert a LangChain Document to a MemoryRecordResult.

        Args:
            doc: LangChain Document to convert
            score: Similarity score for the document

        Returns:
            MemoryRecordResult with converted data
        """
        metadata = doc.metadata

        # Parse datetime values back to datetime objects (handle both timestamp and ISO string formats)
        def parse_datetime(dt_val: str | float | None) -> datetime | None:
            if dt_val is None:
                return None
            if isinstance(dt_val, int | float):
                # Unix timestamp from Redis
                return datetime.fromtimestamp(dt_val, tz=UTC)
            if isinstance(dt_val, str):
                # ISO string from other backends
                return datetime.fromisoformat(dt_val)
            return None

        created_at = parse_datetime(metadata.get("created_at"))
        last_accessed = parse_datetime(metadata.get("last_accessed"))
        updated_at = parse_datetime(metadata.get("updated_at"))
        persisted_at = parse_datetime(metadata.get("persisted_at"))
        event_date = parse_datetime(metadata.get("event_date"))

        # Provide defaults for required fields
        if not created_at:
            created_at = datetime.now(UTC)
        if not last_accessed:
            last_accessed = datetime.now(UTC)
        if not updated_at:
            updated_at = datetime.now(UTC)

        return MemoryRecordResult(
            text=doc.page_content,
            id=metadata.get("id") or metadata.get("id_") or "",
            session_id=metadata.get("session_id"),
            user_id=metadata.get("user_id"),
            namespace=metadata.get("namespace"),
            created_at=created_at,
            last_accessed=last_accessed,
            updated_at=updated_at,
            topics=metadata.get("topics"),
            entities=metadata.get("entities"),
            memory_hash=metadata.get("memory_hash"),
            discrete_memory_extracted=metadata.get("discrete_memory_extracted", "f"),
            memory_type=metadata.get("memory_type", "message"),
            persisted_at=persisted_at,
            extracted_from=metadata.get("extracted_from"),
            event_date=event_date,
            dist=score,
        )

    def generate_memory_hash(self, memory: MemoryRecord) -> str:
        """Generate a stable hash for a memory based on text, user_id, and session_id.

        Args:
            memory: MemoryRecord to hash

        Returns:
            A stable hash string
        """
        # Use the same hash logic as long_term_memory.py for consistency
        from agent_memory_server.long_term_memory import generate_memory_hash

        return generate_memory_hash(memory)

    def _convert_filters_to_backend_format(
        self,
        session_id: SessionId | None = None,
        user_id: UserId | None = None,
        namespace: Namespace | None = None,
        topics: Topics | None = None,
        entities: Entities | None = None,
        memory_type: MemoryType | None = None,
        created_at: CreatedAt | None = None,
        last_accessed: LastAccessed | None = None,
        event_date: EventDate | None = None,
        memory_hash: MemoryHash | None = None,
        id: Id | None = None,
        discrete_memory_extracted: DiscreteMemoryExtracted | None = None,
    ) -> dict[str, Any] | None:
        """Convert filter objects to standard LangChain dictionary format.

        Uses the PGVector/Pinecone style dictionary format with operators like $eq, $in, etc.
        This works with most standard LangChain VectorStore implementations.

        Backend-specific datetime handling:
        - Pinecone: Uses Unix timestamps (numbers)
        - Others: Use ISO strings

        Args:
            Filter objects from filters.py

        Returns:
            Dictionary filter in format: {"field": {"$eq": "value"}} or None
        """
        processor = LangChainFilterProcessor(self.vectorstore)
        # TODO: Seems like we could take *args and pass them to the processor
        filter_dict = processor.convert_filters_to_backend_format(
            session_id=session_id,
            user_id=user_id,
            namespace=namespace,
            topics=topics,
            entities=entities,
            memory_type=memory_type,
            created_at=created_at,
            last_accessed=last_accessed,
            event_date=event_date,
            memory_hash=memory_hash,
            id=id,
        )

        logger.debug(f"Converted to LangChain filter format: {filter_dict}")
        return filter_dict


class LangChainVectorStoreAdapter(VectorStoreAdapter):
    """Generic adapter for any LangChain VectorStore implementation."""

    async def add_memories(self, memories: list[MemoryRecord]) -> list[str]:
        """Add memory records to the vector store."""
        if not memories:
            return []

        # Convert MemoryRecords to Documents
        documents = []
        for memory in memories:
            # Generate hash if not provided
            if not memory.memory_hash:
                memory.memory_hash = self.generate_memory_hash(memory)

            doc = self.memory_to_document(memory)
            logger.info(
                f"Converting memory to document: {memory.id} -> metadata: {doc.metadata}"
            )
            documents.append(doc)

        # Add documents to the vector store
        try:
            # Extract IDs from memory records to prevent ULID generation
            memory_ids = [memory.id for memory in memories]

            # Standard LangChain VectorStore implementation
            if hasattr(self.vectorstore, "aadd_documents"):
                ids = await self.vectorstore.aadd_documents(documents, ids=memory_ids)
            elif hasattr(self.vectorstore, "add_documents"):
                ids = self.vectorstore.add_documents(documents, ids=memory_ids)
            else:
                # Fallback to add_texts
                texts = [doc.page_content for doc in documents]
                metadatas = [doc.metadata for doc in documents]
                if hasattr(self.vectorstore, "aadd_texts"):
                    ids = await self.vectorstore.aadd_texts(
                        texts, metadatas=metadatas, ids=memory_ids
                    )
                else:
                    ids = self.vectorstore.add_texts(
                        texts, metadatas=metadatas, ids=memory_ids
                    )

            return ids or memory_ids
        except Exception as e:
            logger.error(f"Error adding memories to vector store: {e}")
            raise

    async def search_memories(
        self,
        query: str,
        session_id: SessionId | None = None,
        user_id: UserId | None = None,
        namespace: Namespace | None = None,
        created_at: CreatedAt | None = None,
        last_accessed: LastAccessed | None = None,
        topics: Topics | None = None,
        entities: Entities | None = None,
        memory_type: MemoryType | None = None,
        event_date: EventDate | None = None,
        memory_hash: MemoryHash | None = None,
        id: Id | None = None,
        distance_threshold: float | None = None,
        discrete_memory_extracted: DiscreteMemoryExtracted | None = None,
        limit: int = 10,
        offset: int = 0,
    ) -> MemoryRecordResults:
        """Search memories using the LangChain MemoryRedisVectorStore."""
        try:
            # Convert filters to LangChain format
            filter_dict = self._convert_filters_to_backend_format(
                session_id=session_id,
                user_id=user_id,
                namespace=namespace,
                topics=topics,
                entities=entities,
                memory_type=memory_type,
                created_at=created_at,
                last_accessed=last_accessed,
                event_date=event_date,
                memory_hash=memory_hash,
                id=id,
                discrete_memory_extracted=discrete_memory_extracted,
            )

            # Use LangChain's similarity search with filters
            search_kwargs = {"k": limit + offset}
            if filter_dict:
                search_kwargs["filter"] = filter_dict

            # Perform similarity search
            logger.info(f"Searching for memories with filters: {search_kwargs}")

            docs_with_scores = (
                await self.vectorstore.asimilarity_search_with_relevance_scores(
                    query, **search_kwargs
                )
            )

            # Apply distance threshold if specified
            if distance_threshold is not None:
                docs_with_scores = [
                    (doc, score)
                    for doc, score in docs_with_scores
                    if score
                    >= (1.0 - distance_threshold)  # Convert distance to similarity
                ]

            # Apply offset
            docs_with_scores = docs_with_scores[offset:]

            # Convert to MemoryRecordResult objects
            memory_results = []
            for doc, score in docs_with_scores:
                memory_result = self.document_to_memory(doc, score)
                memory_results.append(memory_result)

            # Calculate next offset
            next_offset = offset + limit if len(docs_with_scores) > limit else None

            return MemoryRecordResults(
                memories=memory_results[:limit],  # Limit results after offset
                total=len(docs_with_scores) + offset,  # Approximate total
                next_offset=next_offset,
            )

        except Exception as e:
            logger.error(f"Error searching memories in Redis vectorstore: {e}")
            raise

    async def delete_memories(self, memory_ids: list[str]) -> int:
        """Delete memories by their IDs."""
        if not memory_ids:
            return 0

        try:
            if hasattr(self.vectorstore, "adelete"):
                deleted = await self.vectorstore.adelete(memory_ids)
            elif hasattr(self.vectorstore, "delete"):
                deleted = self.vectorstore.delete(memory_ids)
            else:
                logger.warning("Vector store does not support delete operation")
                return 0

            return len(memory_ids) if deleted else 0

        except Exception as e:
            logger.error(f"Error deleting memories from vector store: {e}")
            raise

    async def count_memories(
        self,
        namespace: str | None = None,
        user_id: str | None = None,
        session_id: str | None = None,
    ) -> int:
        """Count memories in the vector store using LangChain."""
        try:
            # Convert basic filters to our filter objects, then to backend format
            from agent_memory_server.filters import Namespace, SessionId, UserId

            namespace_filter = Namespace(eq=namespace) if namespace else None
            user_id_filter = UserId(eq=user_id) if user_id else None
            session_id_filter = SessionId(eq=session_id) if session_id else None

            # Most vector stores don't have a direct count method
            # We'll use a large similarity search and count results
            # This is not optimal but works as a fallback
            search_kwargs: dict[str, Any] = {
                "k": 10000
            }  # Large number to get all results

            # Apply filters using the proper method signature
            backend_filter = self._convert_filters_to_backend_format(
                namespace=namespace_filter,
                user_id=user_id_filter,
                session_id=session_id_filter,
            )
            if backend_filter:
                search_kwargs["filter"] = backend_filter

            if hasattr(self.vectorstore, "asimilarity_search"):
                docs = await self.vectorstore.asimilarity_search("", **search_kwargs)
            elif hasattr(self.vectorstore, "similarity_search"):
                docs = self.vectorstore.similarity_search("", **search_kwargs)
            else:
                logger.warning("Vector store does not support similarity_search")
                return 0

            # The vectorstore should have already applied the filters
            return len(docs)

        except Exception as e:
            logger.error(f"Error counting memories in vector store: {e}")
            return 0

    async def update_memories(self, memories: list[MemoryRecord]) -> int:
        """Update memory records in the vector store."""
        if not memories:
            return 0

        # This is less than ideal, but the VectorStore interface lacks an update method.
        try:
            await self.delete_memories([memory.id for memory in memories])
            await self.add_memories(memories)
            return len(memories)
        except Exception as e:
            logger.error(f"Error updating memories in vector store: {e}")
            return 0


class RedisVectorStoreAdapter(VectorStoreAdapter):
    """Redis adapter that uses LangChain's RedisVectorStore with Redis-specific optimizations."""

    vectorstore: RedisVectorStore

    def __init__(self, vectorstore: VectorStore, embeddings: Embeddings):
        """Initialize Redis adapter.

        Args:
            vectorstore: Redis VectorStore instance from LangChain
            embeddings: Embeddings instance
        """
        super().__init__(vectorstore, embeddings)

    def memory_to_document(self, memory: MemoryRecord) -> Document:
        """Convert a MemoryRecord to a LangChain Document with Redis timestamp format.

        Args:
            memory: MemoryRecord to convert

        Returns:
            LangChain Document with metadata optimized for Redis
        """
        # For Redis backends, use Unix timestamps for NUMERIC fields
        created_at_val = memory.created_at.timestamp() if memory.created_at else None
        last_accessed_val = (
            memory.last_accessed.timestamp() if memory.last_accessed else None
        )
        updated_at_val = memory.updated_at.timestamp() if memory.updated_at else None
        persisted_at_val = (
            memory.persisted_at.timestamp() if memory.persisted_at else None
        )
        event_date_val = memory.event_date.timestamp() if memory.event_date else None

        metadata = {
            "id_": memory.id,  # The client-generated ID
            "session_id": memory.session_id,
            "user_id": memory.user_id,
            "namespace": memory.namespace,
            "created_at": created_at_val,
            "last_accessed": last_accessed_val,
            "updated_at": updated_at_val,
            "topics": memory.topics,
            "entities": memory.entities,
            "memory_hash": memory.memory_hash,
            "discrete_memory_extracted": memory.discrete_memory_extracted,
            "memory_type": memory.memory_type.value,
            "persisted_at": persisted_at_val,
            "extracted_from": memory.extracted_from,
            "event_date": event_date_val,
        }

        # Remove None values to keep metadata clean
        metadata = {k: v for k, v in metadata.items() if v is not None}

        # NOTE: We don't get back Document.id from RedisVL (because RedisVectorStore
        # doesn't return it). Instead, we get our client-generated ID back as the "id_"
        # metadata field.However, LangChain docs say "id" here will become a required
        # field in the future, so we're setting it now.
        return Document(
            id=memory.id,
            page_content=memory.text,
            metadata=metadata,
        )

    async def add_memories(self, memories: list[MemoryRecord]) -> list[str]:
        """Add memories using the LangChain RedisVectorStore."""
        if not memories:
            return []

        try:
            # Convert memories to LangChain Documents
            documents = []

            for memory in memories:
                if not memory.memory_hash:
                    memory.memory_hash = self.generate_memory_hash(memory)
                now_timestamp = datetime.now(UTC)
                if not memory.created_at:
                    memory.created_at = now_timestamp
                if not memory.last_accessed:
                    memory.last_accessed = now_timestamp
                if not memory.updated_at:
                    memory.updated_at = now_timestamp

                # Convert memory to document using the parent class method
                doc = self.memory_to_document(memory)
                documents.append(doc)

            # Use the LangChain RedisVectorStore to add documents.
            #
            # NOTE: We pass our client-generated IDs as "keys" as an
            # optimization -- without a key, RedisVL will generate a ULID to use
            # as part of the key. However, either way, RedisVL will later
            # returns a prefixed Redis key instead of our precise ID value, e.g. if
            # we give it "id", we'll get back "my-prefix:<id>". This means if we want
            # to query on ID with Redis Query Engine or get back the ID without
            # parsing that prefixed key, we need to send it as a metadata field.
            # That is exactly what we do, also sending it as "id_" separately from
            # this use for keys.
            keys = [doc.metadata.get("id_", "") for doc in documents]
            return await self.vectorstore.aadd_documents(documents, keys=keys)

        except Exception as e:
            logger.error(f"Error adding memories to Redis vectorstore: {e}")
            raise

    async def update_memories(self, memories: list[MemoryRecord]) -> int:
        """Update memory records in the vector store."""
        if not memories:
            return 0

        added = await self.add_memories(memories)
        return len(added)

    async def search_memories(
        self,
        query: str,
        session_id: SessionId | None = None,
        user_id: UserId | None = None,
        namespace: Namespace | None = None,
        created_at: CreatedAt | None = None,
        last_accessed: LastAccessed | None = None,
        topics: Topics | None = None,
        entities: Entities | None = None,
        memory_type: MemoryType | None = None,
        event_date: EventDate | None = None,
        memory_hash: MemoryHash | None = None,
        id: Id | None = None,
        discrete_memory_extracted: DiscreteMemoryExtracted | None = None,
        distance_threshold: float | None = None,
        limit: int = 10,
        offset: int = 0,
    ) -> MemoryRecordResults:
        """Search memories RedisVectorStore."""
        filters = []

        # Add individual filters using the .to_filter() methods from filters.py
        if session_id:
            filters.append(session_id.to_filter())
        if user_id:
            filters.append(user_id.to_filter())
        if namespace:
            filters.append(namespace.to_filter())
        if memory_type:
            filters.append(memory_type.to_filter())
        if topics:
            filters.append(topics.to_filter())
        if entities:
            filters.append(entities.to_filter())
        if created_at:
            filters.append(created_at.to_filter())
        if last_accessed:
            filters.append(last_accessed.to_filter())
        if event_date:
            filters.append(event_date.to_filter())
        if memory_hash:
            filters.append(memory_hash.to_filter())
        if id:
            filters.append(id.to_filter())
        if discrete_memory_extracted:
            filters.append(discrete_memory_extracted.to_filter())

        # Combine filters with AND logic
        redis_filter = None
        if filters:
            if len(filters) == 1:
                redis_filter = filters[0]
            else:
                from functools import reduce

                redis_filter = reduce(lambda x, y: x & y, filters)

        # Prepare search kwargs
        search_kwargs = {
            "query": query,
            "filter": redis_filter,
            "k": limit + offset,
        }

        # Use score_threshold if distance_threshold is provided
        if distance_threshold is not None:
            # Convert distance threshold to score threshold
            # Distance 0 = perfect match, Score 1 = perfect match
            score_threshold = 1.0 - distance_threshold
            search_kwargs["score_threshold"] = score_threshold

<<<<<<< HEAD
        logger.debug(f"[search_memories] Search kwargs: {search_kwargs}")

=======
>>>>>>> 09ce62ab
        search_results = (
            await self.vectorstore.asimilarity_search_with_relevance_scores(
                **search_kwargs
            )
        )

<<<<<<< HEAD
        logger.debug(f"[search_memories] Search results: {search_results}")

=======
>>>>>>> 09ce62ab
        # Convert results to MemoryRecordResult objects
        memory_results = []
        for i, (doc, score) in enumerate(search_results):
            # Apply offset - VectorStore doesn't support pagination...
            # TODO: Implement pagination in RedisVectorStore as a kwarg.
            if i < offset:
                continue

            # Clamp score to valid range [0, 1] to avoid floating-point precision issues
            clamped_score = max(0.0, min(1.0, score))

            # Convert relevance score to distance for the result
            distance = 1.0 - clamped_score

            # Helper function to parse timestamp to datetime
            def parse_timestamp_to_datetime(timestamp_val):
                if not timestamp_val:
                    return datetime.now(UTC)
                if isinstance(timestamp_val, int | float):
                    return datetime.fromtimestamp(timestamp_val, tz=UTC)
                return datetime.now(UTC)

            # Extract memory data
            memory_result = MemoryRecordResult(
                id=doc.metadata.get("id_", ""),  # Get our client-generated ID
                text=doc.page_content,
                dist=distance,
                created_at=parse_timestamp_to_datetime(doc.metadata.get("created_at")),
                updated_at=parse_timestamp_to_datetime(doc.metadata.get("updated_at")),
                last_accessed=parse_timestamp_to_datetime(
                    doc.metadata.get("last_accessed")
                ),
                user_id=doc.metadata.get("user_id"),
                session_id=doc.metadata.get("session_id"),
                namespace=doc.metadata.get("namespace"),
                topics=self._parse_list_field(doc.metadata.get("topics")),
                entities=self._parse_list_field(doc.metadata.get("entities")),
                memory_hash=doc.metadata.get("memory_hash", ""),
                memory_type=doc.metadata.get("memory_type", "message"),
                persisted_at=doc.metadata.get("persisted_at"),
                extracted_from=self._parse_list_field(
                    doc.metadata.get("extracted_from")
                ),
                event_date=doc.metadata.get("event_date"),
            )

            memory_results.append(memory_result)

            # Stop if we have enough results
            if len(memory_results) >= limit:
                break

        next_offset = offset + limit if len(search_results) > offset + limit else None

        return MemoryRecordResults(
            memories=memory_results[:limit],
            total=len(search_results),
            next_offset=next_offset,
        )

    def _parse_list_field(self, field_value):
        """Parse a field that might be a list, comma-separated string, or None."""
        if not field_value:
            return []
        if isinstance(field_value, list):
            return field_value
        if isinstance(field_value, str):
            return field_value.split(",") if field_value else []
        return []

    async def delete_memories(self, memory_ids: list[str]) -> int:
        """Delete memories by their IDs using LangChain's RedisVectorStore."""
        if not memory_ids:
            return 0

        try:
            if hasattr(self.vectorstore, "adelete"):
                deleted = await self.vectorstore.adelete(memory_ids)
            elif hasattr(self.vectorstore, "delete"):
                deleted = self.vectorstore.delete(memory_ids)
            else:
                logger.warning("Redis vectorstore does not support delete operation")
                return 0

            return len(memory_ids) if deleted else 0

        except Exception as e:
            logger.error(f"Error deleting memories from Redis vectorstore: {e}")
            raise

    async def count_memories(
        self,
        namespace: str | None = None,
        user_id: str | None = None,
        session_id: str | None = None,
    ) -> int:
        """Count memories using the same approach as search_memories for consistency."""
        try:
            # Use the same filter approach as search_memories
            filters = []

            if namespace:
                from agent_memory_server.filters import Namespace

                namespace_filter = Namespace(eq=namespace).to_filter()
                filters.append(namespace_filter)
            if user_id:
                from agent_memory_server.filters import UserId

                user_filter = UserId(eq=user_id).to_filter()
                filters.append(user_filter)
            if session_id:
                from agent_memory_server.filters import SessionId

                session_filter = SessionId(eq=session_id).to_filter()
                filters.append(session_filter)

            # Combine filters with AND logic
            redis_filter = None
            if filters:
                if len(filters) == 1:
                    redis_filter = filters[0]
                else:
                    from functools import reduce

                    redis_filter = reduce(lambda x, y: x & y, filters)

            # Use the same search method as search_memories but for counting
            # We use the same query that would match the indexed content
            search_results = await self.vectorstore.asimilarity_search(
                query="duplicate",  # Use a query that should match test content
                filter=redis_filter,
                k=10000,  # Large number to get all results
            )

            return len(search_results)

        except Exception as e:
            logger.error(
                f"Error counting memories in Redis vectorstore: {e}", exc_info=True
            )
            return 0<|MERGE_RESOLUTION|>--- conflicted
+++ resolved
@@ -828,22 +828,14 @@
             score_threshold = 1.0 - distance_threshold
             search_kwargs["score_threshold"] = score_threshold
 
-<<<<<<< HEAD
         logger.debug(f"[search_memories] Search kwargs: {search_kwargs}")
-
-=======
->>>>>>> 09ce62ab
         search_results = (
             await self.vectorstore.asimilarity_search_with_relevance_scores(
                 **search_kwargs
             )
         )
 
-<<<<<<< HEAD
         logger.debug(f"[search_memories] Search results: {search_results}")
-
-=======
->>>>>>> 09ce62ab
         # Convert results to MemoryRecordResult objects
         memory_results = []
         for i, (doc, score) in enumerate(search_results):

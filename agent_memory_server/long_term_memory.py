--- conflicted
+++ resolved
@@ -656,7 +656,6 @@
     # Get the VectorStore adapter and add memories
     adapter = await get_vectorstore_adapter()
 
-<<<<<<< HEAD
     # Add memories to the vector store
     try:
         ids = await adapter.add_memories(processed_memories)
@@ -664,59 +663,10 @@
     except Exception as e:
         logger.error(f"Error indexing memories: {e}")
         raise
-=======
-    async with redis.pipeline(transaction=False) as pipe:
-        for idx, vector in enumerate(embeddings):
-            memory = processed_memories[idx]
-            id_ = memory.id if memory.id else str(ulid.new())
-            key = Keys.memory_key(id_, memory.namespace)
-
-            # Generate memory hash for the memory
-            memory_hash = generate_memory_hash(
-                {
-                    "text": memory.text,
-                    "user_id": memory.user_id or "",
-                    "session_id": memory.session_id or "",
-                }
-            )
-            print("Memory hash: ", memory_hash)
-
-            await pipe.hset(  # type: ignore
-                key,
-                mapping={
-                    "text": memory.text,
-                    "id_": id_,
-                    "session_id": memory.session_id or "",
-                    "user_id": memory.user_id or "",
-                    "last_accessed": int(memory.last_accessed.timestamp()),
-                    "created_at": int(memory.created_at.timestamp()),
-                    "updated_at": int(memory.updated_at.timestamp()),
-                    "namespace": memory.namespace or "",
-                    "memory_hash": memory_hash,  # Store the hash for aggregation
-                    "memory_type": memory.memory_type,
-                    "vector": vector,
-                    "discrete_memory_extracted": memory.discrete_memory_extracted,
-                    "id": memory.id or "",
-                    "persisted_at": int(memory.persisted_at.timestamp())
-                    if memory.persisted_at
-                    else 0,
-                    "extracted_from": ",".join(memory.extracted_from)
-                    if memory.extracted_from
-                    else "",
-                    "event_date": int(memory.event_date.timestamp())
-                    if memory.event_date
-                    else 0,
-                },
-            )
-
-            await background_tasks.add_task(
-                extract_memory_structure, id_, memory.text, memory.namespace
-            )
->>>>>>> 3fa2e76f
 
     # Schedule background tasks for topic/entity extraction
     for memory in processed_memories:
-        memory_id = memory.id_ or str(ULID())
+        memory_id = memory.id or str(ulid.new())
         await background_tasks.add_task(
             extract_memory_structure, memory_id, memory.text, memory.namespace
         )
@@ -750,7 +700,6 @@
     """
     Search for long-term memories using the pluggable VectorStore adapter.
 
-<<<<<<< HEAD
     Args:
         text: Search query text
         redis: Redis client (kept for compatibility but may be unused depending on backend)
@@ -766,70 +715,6 @@
         event_date: Optional event date filter
         limit: Maximum number of results
         offset: Offset for pagination
-=======
-    results = []
-    memory_hashes = []
-
-    for doc in search_result:
-        if safe_get(doc, "memory_hash") not in memory_hashes:
-            memory_hashes.append(safe_get(doc, "memory_hash"))
-        else:
-            continue
-
-        # NOTE: Because this may not be obvious. We index hashes, and we extract
-        # topics and entities separately from main long-term indexing. However,
-        # when we store the topics and entities, we store them as comma-separated
-        # strings in the hash. Our search index picks these up and indexes them
-        # in TAG fields, and we get them back as comma-separated strings.
-        doc_topics = safe_get(doc, "topics", [])
-        if isinstance(doc_topics, str):
-            doc_topics = doc_topics.split(",")  # type: ignore
-
-        doc_entities = safe_get(doc, "entities", [])
-        if isinstance(doc_entities, str):
-            doc_entities = doc_entities.split(",")  # type: ignore
-
-        # Handle extracted_from field
-        doc_extracted_from = safe_get(doc, "extracted_from", [])
-        if isinstance(doc_extracted_from, str) and doc_extracted_from:
-            doc_extracted_from = doc_extracted_from.split(",")  # type: ignore
-        elif not doc_extracted_from:
-            doc_extracted_from = []
-
-        # Handle event_date field
-        doc_event_date = safe_get(doc, "event_date", 0)
-        parsed_event_date = None
-        if doc_event_date and int(doc_event_date) != 0:
-            parsed_event_date = datetime.fromtimestamp(int(doc_event_date))
-
-        results.append(
-            MemoryRecordResult(
-                id=safe_get(doc, "id_")
-                or safe_get(doc, "id", ""),  # Use id_ or fallback to id
-                text=safe_get(doc, "text", ""),
-                dist=float(safe_get(doc, "vector_distance", 0)),
-                created_at=datetime.fromtimestamp(int(safe_get(doc, "created_at", 0))),
-                updated_at=datetime.fromtimestamp(int(safe_get(doc, "updated_at", 0))),
-                last_accessed=datetime.fromtimestamp(
-                    int(safe_get(doc, "last_accessed", 0))
-                ),
-                user_id=safe_get(doc, "user_id"),
-                session_id=safe_get(doc, "session_id"),
-                namespace=safe_get(doc, "namespace"),
-                topics=doc_topics,
-                entities=doc_entities,
-                memory_hash=safe_get(doc, "memory_hash"),
-                memory_type=safe_get(doc, "memory_type", "message"),
-                persisted_at=datetime.fromtimestamp(
-                    int(safe_get(doc, "persisted_at", 0))
-                )
-                if safe_get(doc, "persisted_at", 0) != 0
-                else None,
-                extracted_from=doc_extracted_from,
-                event_date=parsed_event_date,
-            )
-        )
->>>>>>> 3fa2e76f
 
     Returns:
         MemoryRecordResults containing matching memories

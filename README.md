--- conflicted
+++ resolved
@@ -78,18 +78,8 @@
 # Start Redis
 docker-compose up redis
 
-<<<<<<< HEAD
-<<<<<<< Updated upstream
-# Start the server (development mode)
-uv run agent-memory api --no-worker
-=======
 # Start the server (development mode, asyncio task backend)
 uv run agent-memory api --task-backend=asyncio
->>>>>>> Stashed changes
-=======
-# Start the server (development mode, default asyncio backend)
-uv run agent-memory api
->>>>>>> 4f20147a
 ```
 
 ### 2. Python SDK
